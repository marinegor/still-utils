--- conflicted
+++ resolved
@@ -5,14 +5,9 @@
 
 try:
     import cbf
-<<<<<<< HEAD
-except ImportError:
-    print("Warning: cbf library is not available")
-
-=======
 except ModuleNotFoundError:
     print("Warning: cbf is unavailable!")
->>>>>>> 684c74a1
+
 
 class ImageReader(ABC):
     @abstractmethod
