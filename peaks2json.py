#!/bin/sh

""":"
if [ -x "$(command -v pypy3)" ]; then
    echo "Running with pypy3"
    exec pypy3 $0 "$@" 
else
    echo "Running with python3. Consider using pypy (2x faster): http://pypy.org/download.html#installing"
    In short, it is as easy as `sudo apt-add repository ppa:pypy/ppa; sudo apt-get update; sudo apt-get install pypy3`
    After that, don't forget to do `sudo apt-get install python3-tqdm`, otherwise it won't run.
    exec env python3 $0 "$@" 
fi
":"""

import os
import re
import json
import argparse
import sys
from tqdm import tqdm  # TODO: add option to run without tqdm even on pypy3
import subprocess
from typing import List, Dict, Tuple


def parse_stream(filename: str, debug: bool) -> Tuple[Dict, Dict]:
    """
    Parses stream and returns all indexed and located by peakfinder8 peak positions

    Arguments:
        filename {str} -- input stream filename

    Returns:
        Dict -- dictionary containing all peak positions from crystals. Format is {('image_filename','event'):(panel,fs,ss)}
        Dict -- dictionary containing all peak positions from peakfinder. Format is {('image_filename','event'):(panel,fs,ss)}
    """

<<<<<<< HEAD
    stderr = sys.stderr if debug else open(os.devnull, 'w')
=======
    stderr = sys.stderr if debug else open(os.devnull, "w")
>>>>>>> 6c2b7c0f
    answ_crystals, answ_chunks = {}, {}

    def contains_filename(s):
        return s.startswith("Image filename")

    def contains_event(s):
        return s.startswith("Event")

    def contains_serial_number(s):
        return s.startswith("Image serial number")

    def starts_chunk_peaks(s):
        return s.startswith("  fs/px   ss/px (1/d)/nm^-1   Intensity  Panel")

    def ends_chunk_peaks(s):
        return s.startswith("End of peak list")

    def starts_crystal_peaks(s):
        return s.startswith(
            "   h    k    l          I   sigma(I)       peak background  fs/px  ss/px panel"
        )

    def ends_crystal_peaks(s):
        return s.startswith("End of reflections")

    with open(filename, "r") as stream:
        is_chunk = False
        is_crystal = False
        current_filename = None
        current_event = None  # to handle non-event streams
        current_serial_number = None
        corrupted_chunk = False

<<<<<<< HEAD
        total_number_of_lines = subprocess.check_output(
            f'wc -l {filename}', shell=True)
=======
        total_number_of_lines = subprocess.check_output(f"wc -l {filename}", shell=True)
>>>>>>> 6c2b7c0f
        total_number_of_lines = int(total_number_of_lines.decode().split()[0])

        for line in tqdm(
            stream,
            desc="Reading stream",
            bar_format="{l_bar}{bar}{r_bar}",
            total=total_number_of_lines,
        ):
            try:
                if corrupted_chunk:
                    if "Begin chunk" not in line:
                        continue
                    else:
                        is_crystal, is_chunk = False, False
                        corrupted_chunk = False
                        continue
                if contains_filename(line):
                    current_filename = line.split()[-1]
                elif contains_event(line):
                    current_event = line.split()[-1][2:]
                elif contains_serial_number(line):
                    current_serial_number = line.split()[-1]
                elif starts_chunk_peaks(line):
                    # image_id = (
                    # (current_filename, current_event, current_serial_number)
                    # if current_event is not None
                    # else (current_filename, current_serial_number)
                    # )
                    is_chunk = True
                    continue

                elif ends_chunk_peaks(line):
                    is_chunk = False
                    if current_event is not None:
                        answ_chunks[
                            (current_filename, current_event, current_serial_number)
                        ] = {"fs": float(fs), "ss": float(ss), "panel": panel}
                    else:
                        answ_chunks[(current_filename, current_serial_number)] = {
                            "fs": float(fs),
                            "ss": float(ss),
                            "panel": panel,
                        }

                elif starts_crystal_peaks(line):
                    is_crystal = True
                    continue
                elif ends_crystal_peaks(line):
                    is_crystal = False
                    if current_event is not None:
                        answ_crystals[
                            (current_filename, current_event, current_serial_number)
                        ] = {"fs": float(fs), "ss": float(ss), "panel": panel}
                    else:
                        answ_crystals[(current_filename, current_serial_number)] = {
                            "fs": float(fs),
                            "ss": float(ss),
                            "panel": panel,
                        }

            except Exception as e:
<<<<<<< HEAD
                print(
                    f"    Caught {e} on current line: {line}", end='', file=stderr)
=======
                print(f"    Caught {e} on current line: {line}", end="", file=stderr)
>>>>>>> 6c2b7c0f
                corrupted_chunk = True
                continue

            # analyzing what we've got
            try:
                if is_chunk:
                    fs, ss, _, _, panel = [i for i in line.split()]
                elif is_crystal:
                    _, _, _, _, _, _, _, fs, ss, panel = [
                        i for i in line.split()]
            except Exception as e:
<<<<<<< HEAD
                print(
                    f"    Caught {e} on current line: {line}", end='', file=stderr)
=======
                print(f"    Caught {e} on current line: {line}", end="", file=stderr)
>>>>>>> 6c2b7c0f
                corrupted_chunk = True
                continue

    return answ_chunks, answ_crystals


def main(args: List[str]):
    """
    Main function

    Arguments:
        args {List[str]} -- input parameters
    """

    parser = argparse.ArgumentParser(
        description="Indexed and located peak extraction from CrystFEL stream to json object"
    )
    parser.add_argument("stream", help="input stream")
    parser.add_argument(
        "--chunks", help="Whether save chunk peaks or not", default=True
    )
    parser.add_argument(
        "--crystals", help="Whether save crystal peaks or not", default=True
    )
    parser.add_argument(
<<<<<<< HEAD
        '--debug', help="Don't supress lines with errors", default=False)
=======
        "--debug", help="Don't supress lines with errors", default=False
    )
>>>>>>> 6c2b7c0f

    args = parser.parse_args()
    chunks, crystals = parse_stream(args.stream, debug=args.debug)

    if args.chunks:
        out_filename = f"{args.stream}_chunks.json"
        with open(out_filename, "w") as fout:
            json.dump(
                {"|".join(key): value for key, value in chunks.items()}, fout, indent=4
            )
            print(f"Wrote crystal peaks to {out_filename}")
    if args.crystals:
        out_filename = f"{args.stream}_crystals.json"
        with open(out_filename, "w") as fout:
            json.dump(
                {"|".join(key): value for key, value in crystals.items()},
                fout,
                indent=4,
            )
            print(f"Wrote crystal peaks to {out_filename}")


if __name__ == "__main__":
    main(sys.argv[1:])<|MERGE_RESOLUTION|>--- conflicted
+++ resolved
@@ -34,11 +34,7 @@
         Dict -- dictionary containing all peak positions from peakfinder. Format is {('image_filename','event'):(panel,fs,ss)}
     """
 
-<<<<<<< HEAD
-    stderr = sys.stderr if debug else open(os.devnull, 'w')
-=======
     stderr = sys.stderr if debug else open(os.devnull, "w")
->>>>>>> 6c2b7c0f
     answ_crystals, answ_chunks = {}, {}
 
     def contains_filename(s):
@@ -72,12 +68,7 @@
         current_serial_number = None
         corrupted_chunk = False
 
-<<<<<<< HEAD
-        total_number_of_lines = subprocess.check_output(
-            f'wc -l {filename}', shell=True)
-=======
         total_number_of_lines = subprocess.check_output(f"wc -l {filename}", shell=True)
->>>>>>> 6c2b7c0f
         total_number_of_lines = int(total_number_of_lines.decode().split()[0])
 
         for line in tqdm(
@@ -139,12 +130,7 @@
                         }
 
             except Exception as e:
-<<<<<<< HEAD
-                print(
-                    f"    Caught {e} on current line: {line}", end='', file=stderr)
-=======
                 print(f"    Caught {e} on current line: {line}", end="", file=stderr)
->>>>>>> 6c2b7c0f
                 corrupted_chunk = True
                 continue
 
@@ -153,15 +139,9 @@
                 if is_chunk:
                     fs, ss, _, _, panel = [i for i in line.split()]
                 elif is_crystal:
-                    _, _, _, _, _, _, _, fs, ss, panel = [
-                        i for i in line.split()]
+                    _, _, _, _, _, _, _, fs, ss, panel = [i for i in line.split()]
             except Exception as e:
-<<<<<<< HEAD
-                print(
-                    f"    Caught {e} on current line: {line}", end='', file=stderr)
-=======
                 print(f"    Caught {e} on current line: {line}", end="", file=stderr)
->>>>>>> 6c2b7c0f
                 corrupted_chunk = True
                 continue
 
@@ -187,12 +167,8 @@
         "--crystals", help="Whether save crystal peaks or not", default=True
     )
     parser.add_argument(
-<<<<<<< HEAD
-        '--debug', help="Don't supress lines with errors", default=False)
-=======
         "--debug", help="Don't supress lines with errors", default=False
     )
->>>>>>> 6c2b7c0f
 
     args = parser.parse_args()
     chunks, crystals = parse_stream(args.stream, debug=args.debug)
